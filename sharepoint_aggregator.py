--- conflicted
+++ resolved
@@ -299,9 +299,7 @@
     mode = os.getenv('MODE', 'local').lower()
     output_file = os.getenv('OUTPUT_FILE', 'aggregated_questionnaires.xlsx')
     
-<<<<<<< HEAD
     print("Questionnaire Aggregator")
-=======
     # Validate configuration
     if not all([site_url, username, password, folder_path]):
         print("Error: Missing required configuration.")
@@ -317,7 +315,6 @@
         sys.exit(1)
     
     print("SharePoint Questionnaire Aggregator")
->>>>>>> 34392a1a
     print("=" * 50)
     
     if mode == 'local':
